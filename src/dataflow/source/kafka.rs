// Copyright Materialize, Inc. All rights reserved.
//
// Use of this software is governed by the Business Source License
// included in the LICENSE file.
//
// As of the Change Date specified in that file, in accordance with
// the Business Source License, use of this software will be governed
// by the Apache License, Version 2.0.

use std::collections::{HashMap, VecDeque};
use std::convert::TryInto;
use std::iter;
use std::sync::{Arc, Mutex};
use std::time::Duration;

use lazy_static::lazy_static;
use log::{error, info, log_enabled, warn};
use prometheus::{
    register_int_counter, register_int_counter_vec, register_int_gauge_vec, IntCounter,
    IntCounterVec, IntGaugeVec,
};
use rdkafka::consumer::{BaseConsumer, Consumer, ConsumerContext};
use rdkafka::message::BorrowedMessage;
use rdkafka::topic_partition_list::Offset;
use rdkafka::{ClientConfig, ClientContext, Message, Statistics, TopicPartitionList};
use timely::dataflow::operators::Capability;
use timely::dataflow::{Scope, Stream};
use timely::scheduling::activate::{Activator, SyncActivator};
use url::Url;

use dataflow_types::{
    ExternalSourceConnector, KafkaOffset, KafkaSourceConnector, MzOffset, Timestamp,
};
use expr::{PartitionId, SourceInstanceId};

use super::util::source;
use super::{SourceConfig, SourceStatus, SourceToken};
use crate::server::TimestampHistories;

lazy_static! {
    static ref BYTES_READ_COUNTER: IntCounter = register_int_counter!(
        "mz_kafka_bytes_read_total",
        "Count of kafka bytes we have read from the wire"
    )
    .unwrap();
    static ref KAFKA_PARTITION_OFFSET_INGESTED: IntGaugeVec = register_int_gauge_vec!(
        "mz_kafka_partition_offset_ingested",
        "The most recent kafka offset that we have ingested into a dataflow. This correspond to \
        data that we have 1)ingested 2) assigned a timestamp",
        &["topic", "source_id", "partition_id"]
    )
    .unwrap();
    static ref KAFKA_PARTITION_OFFSET_RECEIVED: IntGaugeVec = register_int_gauge_vec!(
        "mz_kafka_partition_offset_received",
        "The most recent kafka offset that we have been received by this source.",
        &["topic", "source_id", "partition_id"]
    )
    .unwrap();
    static ref KAFKA_PARTITION_CLOSED_TS: IntGaugeVec = register_int_gauge_vec!(
        "mz_kafka_partition_closed_ts",
        "The highest closed timestamp for each partition in this dataflow",
        &["topic", "source_id", "partition_id"]
    )
    .unwrap();
    static ref KAFKA_CAPABILITY: IntGaugeVec = register_int_gauge_vec!(
        "mz_kafka_capability",
        "The current capability for this dataflow. This corresponds to min(mz_kafka_partition_closed_ts)",
        &["topic", "source_id"]
    )
    .unwrap();
    static ref KAFKA_PARTITION_MESSAGE_INGESTED: IntCounterVec = register_int_counter_vec!(
        "mz_kafka_messages_ingested",
        "The number of messages ingested per partition.",
        &["topic", "source_id", "partition_id"]
    )
    .unwrap();
}

// There is other stuff in librdkafka messages, e.g. headers.
// But this struct only contains what we actually use, to avoid unnecessary cloning.
struct MessageParts {
    payload: Option<Vec<u8>>,
    partition: i32,
    offset: KafkaOffset,
    key: Option<Vec<u8>>,
}

impl<'a> From<&BorrowedMessage<'a>> for MessageParts {
    fn from(msg: &BorrowedMessage<'a>) -> Self {
        Self {
            payload: msg.payload().map(|p| p.to_vec()),
            partition: msg.partition(),
            offset: KafkaOffset {
                offset: msg.offset(),
            },
            key: msg.key().map(|k| k.to_vec()),
        }
    }
}

/// Creates a Kafka config
fn create_kafka_config(
    name: &str,
    url: &Url,
    group_id_prefix: Option<String>,
    config_options: &HashMap<String, String>,
) -> ClientConfig {
    let mut kafka_config = ClientConfig::new();
    let group_id_prefix = group_id_prefix.unwrap_or_else(String::new);
    kafka_config.set(
        "group.id",
        &format!("{}materialize-{}", group_id_prefix, name),
    );
    kafka_config
        .set("enable.auto.commit", "false")
        .set("enable.partition.eof", "false")
        .set("auto.offset.reset", "earliest")
        .set("session.timeout.ms", "6000")
        .set("max.poll.interval.ms", "300000") // 5 minutes
        .set("fetch.message.max.bytes", "134217728")
        .set("enable.sparse.connections", "true")
        .set("debug", "all")
        .set("bootstrap.servers", &url.to_string())
        .set("partition.assignment.strategy", "roundrobin");

    if log_enabled!(target: "librdkafka", log::Level::Debug) {
        kafka_config.set("debug", "all");
    }

    for (k, v) in config_options {
        kafka_config.set(k, v);
    }

    kafka_config
}

/// Consistency information. Each partition contains information about
/// 1) the last closed timestamp for this partition
/// 2) the last processed offset
#[derive(Copy, Clone)]
struct ConsInfo {
    /// the last closed timestamp for this partition
    pub ts: Timestamp,
    /// the last processed offset
    pub offset: MzOffset,
}

/// Wrapper around a partition containing both a buffer and the underlying consumer
/// To read from this partition consumer 1) first check whether the buffer is empty. If not,
/// read from buffer. 2) If buffer is empty, poll consumer to get a new message
struct PartitionConsumer {
    /// the partition id with which this consumer is associated
    pid: i32,
    /// A buffer to store messages that cannot be timestamped yet
    buffer: Option<MessageParts>,
    /// The underlying Kafka consumer. This consumer is assigned to read from one partition
    /// exclusively
    consumer: BaseConsumer<GlueConsumerContext>,
}

impl PartitionConsumer {
    /// Creates a new partition consumer from underlying Kafka consumer
    fn new(pid: i32, consumer: BaseConsumer<GlueConsumerContext>) -> Self {
        PartitionConsumer {
            pid,
            buffer: None,
            consumer,
        }
    }

    /// Returns the next message to process for this partition (if any).
    /// Either reads from the buffer or polls from the consumer
    fn get_next_message(&mut self) -> Option<MessageParts> {
        if let Some(message) = self.buffer.take() {
            assert_eq!(message.partition, self.pid);
            Some(message)
        } else {
            match self.consumer.poll(Duration::from_millis(0)) {
                Some(Ok(msg)) => {
                    let result = MessageParts::from(&msg);
                    assert_eq!(result.partition, self.pid);
                    Some(result)
                }
                Some(Err(err)) => {
                    error!("kafka error: {}", err);
                    None
                }
                _ => None,
            }
        }
    }
}
/// Contains all information necessary to ingest data from Kafka
struct DataPlaneInfo {
    /// Name of the topic on which this source is backed on
    topic_name: String,
    /// Name of the source (will have format kafka-source-id)
    source_name: String,
    /// Kafka Configuration Parameters
    kafka_config: ClientConfig,
    /// List of consumers. A consumer should be assigned per partition to guarantee fairness
    consumers: VecDeque<PartitionConsumer>,
    /// The expected number of partitions. If needs_refresh is set to false, then
    /// expected_partition_count == consumers.len() == partition_metadata.len()
    expected_partition_count: i32,
    /// Field is set to true when we have detected that metadata is out-of-date and needs
    /// to be refreshed
    needs_refresh: bool,
    /// Activator shared across consumers. Anytime a consumer receives a new message, the source
    /// will get scheduled.
    consumer_activator: Arc<Mutex<SyncActivator>>,
}

/// Refreshes metadata for a single consumer
fn refresh_metadata(
    consumer: &BaseConsumer<GlueConsumerContext>,
    topic: &str,
    expected_partitions: i32,
) -> bool {
    match consumer.fetch_metadata(Some(topic), Duration::from_secs(1)) {
        Ok(md) => match md.topics().iter().find(|mdt| mdt.name() == topic) {
            None => {
                warn!("Topic {} not found in Kafka metadata", topic);
                false
            }
            Some(mdt) => {
                let partitions = mdt.partitions().len();
                if partitions < expected_partitions.try_into().unwrap() {
                    warn!(
                        "Topic {} does not have as many partitions as expected ({} < {})",
                        topic, partitions, expected_partitions
                    );
                    false
                } else {
                    true
                }
            }
        },
        Err(e) => {
            warn!("Error refreshing Kafka metadata: {}", e);
            false
        }
    }
}

impl DataPlaneInfo {
    fn new(
        topic_name: String,
        source_name: String,
        kafka_config: ClientConfig,
        consumer_activator: Arc<Mutex<SyncActivator>>,
    ) -> DataPlaneInfo {
        DataPlaneInfo {
            topic_name,
            source_name,
            kafka_config,
            consumers: VecDeque::new(),
            needs_refresh: true,
            expected_partition_count: 1,
            consumer_activator,
        }
    }

    /// Returns a count of total number of consumers for this source
    fn get_consumer_count(&self) -> i32 {
        // Note: the number of consumers is guaranteed to always be smaller than
        // expected_partition_count (i32)
        self.consumers.len().try_into().unwrap()
    }

    /// Refreshes source information for the expected partition count
    /// 1) creates new consumers and assigns each to an individual partition
    /// 2) creates appropriate source metadata
    pub fn refresh_source_information(
        &mut self,
        cp_info: &mut ControlPlaneInfo,
        activator: &Activator,
    ) {
        if self.needs_refresh {
            info!(
                "Refreshing Source Metadata for Source {} Partition Count: {}",
                self.source_name, self.expected_partition_count
            );
            if self.update_consumer_list() {
                cp_info.update_partition_metadata(self.expected_partition_count);
                self.needs_refresh = false;
                activator.activate();
            } else {
                // If did not successfully refresh, retry after 1 second
                activator.activate_after(Duration::from_secs(1));
            }
        }

        // Verify that invariants hold if successfully refreshed
        assert!(
            self.needs_refresh || cp_info.get_partition_count() == self.expected_partition_count
        );
        assert!(self.needs_refresh || self.get_consumer_count() == self.expected_partition_count);
    }

    /// Marks a source as needing refresh, along with the expected partition count
    pub fn set_needs_refresh(&mut self, expected_pcount: i32) {
        self.needs_refresh = true;
        assert!(expected_pcount > self.expected_partition_count);
        self.expected_partition_count = expected_pcount
    }

    /// Update the list of Kafka consumers to match the number of partitions
    /// We currently create one consumer per partition
    #[must_use]
    fn update_consumer_list(&mut self) -> bool {
        let next_pid = self.get_consumer_count();
        let to_add = self.expected_partition_count - next_pid;
        // Kafka Partitions are assigned Ids in a monotonically increasing fashion,
        // starting from 0
        for i in 0..to_add {
            let pid: i32 = next_pid + i;
            if !self.create_partition_consumer(pid) {
                // If failed to create consumer, stop and exit
                return false;
            }
        }
        assert_eq!(self.expected_partition_count, self.get_consumer_count());
        true
    }

    /// Create a new kafka consumer and adds it to the list of existing consumers
    fn create_partition_consumer(&mut self, partition_id: i32) -> bool {
        let cx = GlueConsumerContext(self.consumer_activator.clone());
        let consumer: BaseConsumer<GlueConsumerContext> = self
            .kafka_config
            .create_with_context(cx)
            .expect("Failed to create Kafka Consumer");
        if refresh_metadata(&consumer, &self.topic_name, partition_id + 1) {
            let mut partition_list = TopicPartitionList::with_capacity(1);
            partition_list.add_partition(&self.topic_name, partition_id);
            consumer.assign(&partition_list).unwrap();
            self.consumers
                .push_front(PartitionConsumer::new(partition_id, consumer));
            true
        } else {
            false
        }
    }

    /// This function checks whether any messages have been buffered. If yes, returns the buffered
    /// message. Otherwise, polls from the next consumer for which a message is available. This function polls the set
    /// round-robin: when a consumer is polled, it is placed at the back of the queue.
    ///
    /// If a message has an offset that is smaller than the next expected offset for this consumer (and this partition)
    /// we skip this message, and seek to the appropriate offset
    fn get_next_message(
        &mut self,
        cp_info: &ControlPlaneInfo,
        activator: &Activator,
    ) -> Option<MessageParts> {
        assert!(self.needs_refresh || self.get_consumer_count() == self.expected_partition_count);
        let mut next_message = None;
        let consumer_count = self.get_consumer_count();
        let mut attempts = 0;
        while !self.needs_refresh && attempts < consumer_count {
            let mut consumer = self.consumers.pop_front().unwrap();
            let message = consumer.get_next_message();
            if let Some(message) = message {
                let partition = message.partition;
                let offset = MzOffset::from(message.offset);
                // Offsets are guaranteed to be 1) monotonically increasing *unless* there is
                // a network issue or a new partition added, at which point the consumer may
                // start processing the topic from the beginning, or we may see duplicate offsets
                // At all times, the guarantee : if we see offset x, we have seen all offsets [0,x-1]
                // that we are ever going to see holds.
                // Offsets are guaranteed to be contiguous when compaction is disabled. If compaction
                // is enabled, there may be gaps in the sequence.
                // If we see an "old" offset, we fast-forward the consumer and skip that message

                // Given the explicit consumer to partition assignment, we should never receive a message
                // for a partition for which we have no metadata
                assert!(cp_info.knows_of(partition));

                let mut last_offset = cp_info.partition_metadata[partition as usize].offset;

                if offset <= last_offset {
                    warn!(
                        "Kafka message before expected offset: \
                             source {} (reading topic {}, partition {}) \
                             received Mz offset {} expected Mz offset {:?}",
                        self.source_name,
                        self.topic_name,
                        partition,
                        offset,
                        last_offset.offset + 1
                    );
                    // Seek to the *next* offset (aka last_offset + 1) that we have not yet processed
                    last_offset.offset += 1;
                    self.fast_forward_consumer(&consumer, partition, last_offset.into());
                    // We explicitly should not consume the message as we have already processed it
                    // However, we make sure to activate the source to make sure that we get a chance
                    // to read from this consumer again (even if no new data arrives)
                    activator.activate();
                } else {
                    next_message = Some(message);
                }
            }
            self.consumers.push_back(consumer);
            if next_message.is_some() {
                // Found a message, exit the loop and return message
                break;
            } else {
                attempts += 1;
            }
        }
        assert!(self.needs_refresh || self.get_consumer_count() == self.expected_partition_count);
        next_message
    }

    /// Buffer message that could not be timestamped
    /// Assumption: this message necessarily belongs to the last consumer that we tried to
    /// read from.
    fn buffer_message(&mut self, msg: MessageParts) {
        // Guaranteed to exist as we just read from this consumer
        let mut consumer = self.consumers.back_mut().unwrap();
        assert_eq!(msg.partition, consumer.pid);
        consumer.buffer = Some(msg);
    }

    /// Fast-forward consumer to specified Kafka Offset. Prints a warning if failed to do so
    /// Assumption: if offset does not exist (for instance, because of compaction), will seek
    /// to the next available offset
    fn fast_forward_consumer(
        &self,
        consumer: &PartitionConsumer,
        pid: i32,
        next_offset: KafkaOffset,
    ) {
        let res = consumer.consumer.seek(
            &self.topic_name,
            pid,
            Offset::Offset(next_offset.offset),
            Duration::from_secs(1),
        );
        match res {
            Ok(_) => {
                let res = consumer
                    .consumer
                    .position()
                    .unwrap_or_default()
                    .to_topic_map();
                let position = res.get(&(self.topic_name.clone(), pid));
                if let Some(position) = position {
                    let position = position.to_raw();
                    info!(
                        "Tried to fast-forward consumer on partition PID: {} to Kafka offset {}. Consumer is now at position {}",
                        pid, next_offset.offset, position);
                    if position != next_offset.offset {
                        warn!("We did not seek to the expected Kafka offset. Current Kafka offset: {} Expected Kafka offset: {}", position, next_offset.offset);
                    }
                } else {
                    warn!("Tried to fast-forward consumer on partition PID:{} to Kafka offset {}. Could not obtain new consumer position",
                          pid, next_offset.offset);
                }
            }
            Err(e) => error!(
                "Failed to fast-forward consumer for source:{}, Error:{}",
                self.source_name, e
            ),
        }
    }
}

/// Contains all necessary consistency metadata information
struct ControlPlaneInfo {
    last_closed_ts: u64,
    /// Per partition (a partition ID in Kafka is an i32), keep track of the last closed offset
    /// and the last closed timestamp
    partition_metadata: Vec<ConsInfo>,
    /// Optional: Materialize Offset from which source should start reading (default is 0)
    start_offset: MzOffset,
}

impl ControlPlaneInfo {
    fn new(start_offset: MzOffset) -> ControlPlaneInfo {
        ControlPlaneInfo {
            last_closed_ts: 0,
            partition_metadata: vec![ConsInfo {
                offset: MzOffset {
                    offset: start_offset.offset,
                },
                ts: 0,
            }],
            start_offset,
        }
    }

    /// Returns the current number of partitions for which we have metadata entries
    fn get_partition_count(&self) -> i32 {
        // The number of partitions is always guaranteed to be smaller or equal than
        // expected_partition_count (i32)
        self.partition_metadata.len().try_into().unwrap()
    }

    /// Returns true if we currently know of particular partition. We know (and have updated the
    /// metadata for this partition) if there is an entry for it
    fn knows_of(&self, pid: i32) -> bool {
        pid < self.get_partition_count()
    }

    /// Updates the underlying partition metadata structure ot the expected partition count.
    /// New partitions must always be added with a minimum closed offset of (last_closed_ts)
    /// They are guaranteed to only receive timestamp update greater than last_closed_ts (this
    /// is enforced in [coord::timestamp::is_ts_valid]
    fn update_partition_metadata(&mut self, expected_pcount: i32) {
        self.partition_metadata.extend(
            iter::repeat(ConsInfo {
                offset: self.start_offset,
                ts: self.last_closed_ts,
            })
            .take((expected_pcount - self.get_partition_count()) as usize),
        );
        assert_eq!(expected_pcount, self.get_partition_count());
    }
}

/// This function activates the necessary timestamping information when a source is first created
/// 1) it inserts an entry in the timestamp_history datastructure
/// 2) it notifies the coordinator that timestamping should begin by inserting an entry in the
/// timestamp_tx channel
fn activate_source_timestamping<G>(config: &SourceConfig<G>, connector: KafkaSourceConnector) {
    let prev = config
        .timestamp_histories
        .borrow_mut()
        .insert(config.id.clone(), HashMap::new());
    // Check that this is the first time this source id is registered
    assert!(prev.is_none());
    config.timestamp_tx.as_ref().borrow_mut().push((
        config.id,
        Some((
            ExternalSourceConnector::Kafka(connector),
            config.consistency.clone(),
        )),
    ));
}

/// Creates a Kafka-based timely dataflow source operator.
pub fn kafka<G>(
    config: SourceConfig<G>,
    connector: KafkaSourceConnector,
) -> (
    Stream<G, (Vec<u8>, (Vec<u8>, Option<i64>))>,
    Option<SourceToken>,
)
where
    G: Scope<Timestamp = Timestamp>,
{
    let KafkaSourceConnector {
        url,
        topic,
        config_options,
        start_offset,
        group_id_prefix,
    } = connector.clone();

    activate_source_timestamping(&config, connector);

    let SourceConfig {
        name,
        id,
        scope,
        active,
        timestamp_histories,
        timestamp_tx,
        ..
    } = config;

    let (stream, capability) = source(
        id,
        if active { Some(timestamp_tx) } else { None },
        scope,
        &name.clone(),
        move |info| {
            // Create activator for source
            let activator = scope.activator_for(&info.address[..]);

            // Create control plane information (Consistency-related information)
            let mut cp_info = ControlPlaneInfo::new(MzOffset {
                offset: start_offset,
            });

            // Create dataplane information (Kafka-related information)
            let mut dp_info = if active {
                let mut dp_info = DataPlaneInfo::new(
                    topic.clone(),
                    name.clone(),
                    create_kafka_config(&name, &url, group_id_prefix, &config_options),
                    Arc::new(Mutex::new(scope.sync_activator_for(&info.address[..]))),
                );
                dp_info.refresh_source_information(&mut cp_info, &activator);
                Some(dp_info)
            } else {
                None
            };

            move |cap, output| {
                // Accumulate updates to BYTES_READ_COUNTER;
                let mut bytes_read = 0;
                if let Some(mut dp_info) = dp_info.as_mut() {
                    // Repeatedly interrogate Kafka for messages. Cease when
                    // Kafka stops returning new data, or after 10 milliseconds.
                    let timer = std::time::Instant::now();

                    // Check if the capability can be downgraded (this is independent of whether
                    // there are new messages that can be processed) as timestamps can become
                    // closed in the absence of messages
                    downgrade_capability(
                        &id,
                        cap,
                        &mut cp_info,
                        &mut dp_info,
                        &timestamp_histories,
                    );

                    dp_info.refresh_source_information(&mut cp_info, &activator);

                    while let Some(message) = dp_info.get_next_message(&cp_info, &activator) {
                        let partition = message.partition;
                        let offset = MzOffset::from(message.offset);

                        KAFKA_PARTITION_OFFSET_RECEIVED
                            .with_label_values(&[
                                &dp_info.topic_name,
                                &id.to_string(),
                                &partition.to_string(),
                            ])
                            .set(offset.offset);

                        // Determine the timestamp to which we need to assign this message
                        let ts =
                            find_matching_timestamp(&id, partition, offset, &timestamp_histories);
                        match ts {
                            None => {
                                // We have not yet decided on a timestamp for this message,
                                // we need to buffer the message
                                dp_info.buffer_message(message);
                                activator.activate();
                                return SourceStatus::Alive;
                            }
                            Some(ts) => {
                                // Note: empty and null payload/keys are currently
                                // treated as the same thing.
                                let key = message.key.unwrap_or_default();
                                let out = message.payload.unwrap_or_default();
                                cp_info.partition_metadata[partition as usize].offset = offset;
                                bytes_read += key.len() as i64;
                                bytes_read += out.len() as i64;
                                let ts_cap = cap.delayed(&ts);
                                output.session(&ts_cap).give((
                                    key,
                                    (out, Some(Into::<KafkaOffset>::into(offset).offset)),
                                ));

                                KAFKA_PARTITION_OFFSET_INGESTED
                                    .with_label_values(&[
                                        &dp_info.topic_name,
                                        &id.to_string(),
                                        &partition.to_string(),
                                    ])
                                    .set(offset.offset);

<<<<<<< HEAD
                                KAFKA_PARTITION_MESSAGE_INGESTED
                                    .with_label_values(&[
                                        &dp_info.topic_name,
                                        &id.to_string(),
                                        &partition.to_string(),
                                    ])
                                    .inc_by(1);

                                if downgrade_capability(
                                    &dp_info.topic_name,
=======
                                downgrade_capability(
>>>>>>> f2f1befd
                                    &id,
                                    cap,
                                    &mut cp_info,
                                    &mut dp_info,
                                    &timestamp_histories,
                                );
                            }
                        }

                        if timer.elapsed().as_millis() > 10 {
                            // We didn't drain the entire queue, so indicate that we
                            // should run again. We suppress the activation when the
                            // queue is drained, as in that case librdkafka is
                            // configured to unpark our thread when a new message
                            // arrives.
                            activator.activate();
                            return SourceStatus::Alive;
                        }
                    }
                }
                // Ensure that we poll kafka more often than the eviction timeout
                activator.activate_after(Duration::from_secs(60));
                if bytes_read > 0 {
                    BYTES_READ_COUNTER.inc_by(bytes_read);
                }
                SourceStatus::Alive
            }
        },
    );

    if config.active {
        (stream, Some(capability))
    } else {
        (stream, None)
    }
}

/// For a given offset, returns an option type returning the matching timestamp or None
/// if no timestamp can be assigned. The timestamp history contains a sequence of
/// (partition_count, timestamp, offset) tuples. A message with offset x will be assigned the first timestamp
/// for which offset>=x.
fn find_matching_timestamp(
    id: &SourceInstanceId,
    partition: i32,
    offset: MzOffset,
    timestamp_histories: &TimestampHistories,
) -> Option<Timestamp> {
    match timestamp_histories.borrow().get(id) {
        None => None,
        Some(entries) => match entries.get(&PartitionId::Kafka(partition)) {
            Some(entries) => {
                for (_, ts, max_offset) in entries {
                    if offset <= *max_offset {
                        return Some(ts.clone());
                    }
                }
                None
            }
            None => None,
        },
    }
}

/// Timestamp history map is of format [pid1: (p_ct, ts1, offset1), (p_ct, ts2, offset2), pid2: (p_ct, ts1, offset)...].
/// For a given partition pid, messages in interval [0,offset1] get assigned ts1, all messages in interval [offset1+1,offset2]
/// get assigned ts2, etc.
/// When receive message with offset1, it is safe to downgrade the capability to the next
/// timestamp, which is either
/// 1) the timestamp associated with the next highest offset if it exists
/// 2) max(timestamp, offset1) + 1. The timestamp_history map can contain multiple timestamps for
/// the same offset. We pick the greatest one + 1
/// (the next message we generate will necessarily have timestamp timestamp + 1)
///
/// This method assumes that timestamps are inserted in increasing order in the hashmap
/// (even across partitions). This means that once we see a timestamp with ts x, no entry with
/// ts (x-1) will ever be inserted. Entries with timestamp x might still be inserted in different
/// partitions. This is guaranteed by the [coord::timestamp::is_valid_ts] method.
///
fn downgrade_capability(
    id: &SourceInstanceId,
    cap: &mut Capability<Timestamp>,
    cp_info: &mut ControlPlaneInfo,
    dp_info: &mut DataPlaneInfo,
    timestamp_histories: &TimestampHistories,
) {
    // We only downgrade the capability if this source is up-to-date with its metadata information
    if !dp_info.needs_refresh {
        let mut changed = false;

        // Determine which timestamps have been closed. A timestamp is closed once we have processed
        // all messages that we are going to process for this timestamp across all partitions
        // In practice, the following happens:
        // Per partition, we iterate over the data structure to remove (ts,offset) mappings for which
        // we have seen all records <= offset. We keep track of the last "closed" timestamp in that partition
        // in next_partition_ts
        if let Some(entries) = timestamp_histories.borrow_mut().get_mut(id) {
            // Iterate over each partition that we know about
            for (pid, entries) in entries {
                let pid = match pid {
                    PartitionId::Kafka(pid) => *pid,
                    _ => unreachable!(
                        "timestamp.rs should never send messages with non-Kafka partitions \
                                   to Kafka sources."
                    ),
                };

                // There is an entry for a partition for which we have no metadata. Must refresh before
                // continuing
                if pid >= cp_info.get_partition_count() {
                    // PIDs in Kafka are monotonically increasing and 0-indexed. Finding a PID of x means there
                    // must be at least (x+1) partitions
                    dp_info.set_needs_refresh(pid + 1);
                    return;
                }

                let last_offset = cp_info.partition_metadata[pid as usize].offset;

                // Check whether timestamps can be closed on this partition
                while let Some((partition_count, ts, offset)) = entries.first() {
                    assert!(
                        *offset >= cp_info.start_offset,
                        "Internal error! Timestamping offset went below start: {} < {}. Materialize will now crash.",
                        offset, cp_info.start_offset
                    );

                    assert!(
                        *ts > 0,
                        "Internal error! Received a zero-timestamp. Materialize will crash now."
                    );

                    // This timestamp update was done with the expectation that there were more partitions
                    // than we know about. We have to refresh metadata before continuing
                    if *partition_count > cp_info.get_partition_count() {
                        // New partition has been added, must refresh metadata before continuing
                        dp_info.set_needs_refresh(*partition_count);
                        return;
                    }

                    KAFKA_PARTITION_CLOSED_TS
                        .with_label_values(&[
                            &dp_info.topic_name,
                            &id.to_string(),
                            &pid.to_string(),
                        ])
                        .set(
                            (cp_info.partition_metadata[pid as usize].ts)
                                .try_into()
                                .unwrap(),
                        );

                    if last_offset >= *offset {
                        // We have now seen all messages corresponding to this timestamp for this
                        // partition. We
                        // can close the timestamp (on this partition) and remove the associated metadata
                        cp_info.partition_metadata[pid as usize].ts = *ts;
                        entries.remove(0);
                        changed = true;
                    } else {
                        // Offset isn't at a timestamp boundary, we take no action
                        break;
                    }
                }
            }
        }

        //  Next, we determine the maximum timestamp that is fully closed. This corresponds to the minimum
        //  timestamp across partitions.
        let min = cp_info
            .partition_metadata
            .iter()
            .map(|cons_info| cons_info.ts)
            .min()
            .expect("There should never be 0 partitions!");
        // Downgrade capability to new minimum open timestamp (which corresponds to min + 1).
        if changed && min > 0 {
            KAFKA_CAPABILITY
                .with_label_values(&[&dp_info.topic_name, &id.to_string()])
                .set(min.try_into().unwrap());
            cap.downgrade(&(&min + 1));
            cp_info.last_closed_ts = min;
        }
    }
}

/// An implementation of [`ConsumerContext`] that unparks the wrapped thread
/// when the message queue switches from nonempty to empty.
struct GlueConsumerContext(Arc<Mutex<SyncActivator>>);

impl ClientContext for GlueConsumerContext {
    fn stats(&self, statistics: Statistics) {
        info!("Client stats: {:#?}", statistics);
    }
}

impl GlueConsumerContext {
    fn activate(&self) {
        let activator = self.0.lock().unwrap();
        activator
            .activate()
            .expect("timely operator hung up while Kafka source active");
    }
}

impl ConsumerContext for GlueConsumerContext {
    fn message_queue_nonempty_callback(&self) {
        self.activate();
    }
}<|MERGE_RESOLUTION|>--- conflicted
+++ resolved
@@ -665,7 +665,6 @@
                                     ])
                                     .set(offset.offset);
 
-<<<<<<< HEAD
                                 KAFKA_PARTITION_MESSAGE_INGESTED
                                     .with_label_values(&[
                                         &dp_info.topic_name,
@@ -674,11 +673,7 @@
                                     ])
                                     .inc_by(1);
 
-                                if downgrade_capability(
-                                    &dp_info.topic_name,
-=======
                                 downgrade_capability(
->>>>>>> f2f1befd
                                     &id,
                                     cap,
                                     &mut cp_info,
