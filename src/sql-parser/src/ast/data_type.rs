--- conflicted
+++ resolved
@@ -117,25 +117,6 @@
                 }
             }
             DataType::Float(size) => format_type_with_optional_length(f, "float", size),
-<<<<<<< HEAD
-            DataType::SmallInt => write!(f, "smallint"),
-            DataType::Int => write!(f, "int"),
-            DataType::BigInt => write!(f, "bigint"),
-            DataType::Real => write!(f, "real"),
-            DataType::Double => write!(f, "double"),
-            DataType::Boolean => write!(f, "boolean"),
-            DataType::Date => write!(f, "date"),
-            DataType::Time => write!(f, "time"),
-            DataType::TimeTz => write!(f, "time with time zone"),
-            DataType::Timestamp => write!(f, "timestamp"),
-            DataType::TimestampTz => write!(f, "timestamp with time zone"),
-            DataType::Interval => write!(f, "interval"),
-            DataType::Regclass => write!(f, "regclass"),
-            DataType::Text => write!(f, "text"),
-            DataType::Bytea => write!(f, "bytea"),
-            DataType::List(ty) => write!(f, "list({})", ty),
-            DataType::Jsonb => write!(f, "jsonb"),
-=======
             DataType::SmallInt => f.write_str("smallint"),
             DataType::Int => f.write_str("int"),
             DataType::BigInt => f.write_str("bigint"),
@@ -151,12 +132,12 @@
             DataType::Regclass => f.write_str("regclass"),
             DataType::Text => f.write_str("text"),
             DataType::Bytea => f.write_str("bytea"),
-            DataType::Array(ty) => {
+            DataType::List(ty) => {
+                f.write_str("list(");
                 f.write_node(&ty);
-                f.write_str("[]")
+                f.write_str(")")
             }
             DataType::Jsonb => f.write_str("jsonb"),
->>>>>>> 5d7d1545
         }
     }
 }
